--- conflicted
+++ resolved
@@ -20,16 +20,10 @@
 
     companion object {
         private val PAIRS: Array<BracePair> = arrayOf(
-<<<<<<< HEAD
             BracePair(LBRACE, RBRACE, true /* structural */),
             BracePair(LPAREN, RPAREN, false),
-            BracePair(LBRACK, RBRACK, false)
-=======
-            BracePair(RsTokenElementTypes.LBRACE, RsTokenElementTypes.RBRACE, true /* structural */),
-            BracePair(RsTokenElementTypes.LPAREN, RsTokenElementTypes.RPAREN, false),
-            BracePair(RsTokenElementTypes.LBRACK, RsTokenElementTypes.RBRACK, false),
-            BracePair(RsTokenElementTypes.LT, RsTokenElementTypes.GT, false)
->>>>>>> 31d6ef66
+            BracePair(LBRACK, RBRACK, false),
+            BracePair(LT, GT, false)
         )
 
         private val InsertPairBraceBefore = TokenSet.orSet(
